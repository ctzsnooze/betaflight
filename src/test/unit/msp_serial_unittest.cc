--- conflicted
+++ resolved
@@ -112,11 +112,7 @@
     EXPECT_EQ(instance, &serialTestInstance);
 }
 
-<<<<<<< HEAD
-uint32_t serialRxBytesWaiting(serialPort_t *instance)
-=======
-uint8_t serialRxBytesWaiting(const serialPort_t *instance)
->>>>>>> 6f5855bf
+uint32_t serialRxBytesWaiting(const serialPort_t *instance)
 {
     EXPECT_EQ(instance, &serialTestInstance);
     EXPECT_GE(serialReadEnd, serialReadPos);
