--- conflicted
+++ resolved
@@ -777,19 +777,11 @@
         throttle = applyThrottleLimit(throttle);
     }
 
-<<<<<<< HEAD
 #ifdef USE_YAW_SPIN_RECOVERY
     // 50% throttle provides the maximum authority for yaw recovery when airmode is not active.
     // When airmode is active the throttle setting doesn't impact recovery authority.
     if (yawSpinDetected && !isAirmodeActive()) {
         throttle = 0.5f;   // 
-=======
-    // Handle yaw spin recovery - throttle is set to zero to prevent flyaway
-    // and to give the mixer full authority to stop the spin
-#ifdef USE_YAW_SPIN_RECOVERY
-    if (gyroYawSpinDetected()) {
-        throttle = 0.0f;
->>>>>>> 02489184
     }
 #endif // USE_YAW_SPIN_RECOVERY
 
