/*
 * This file is part of Cleanflight.
 *
 * Cleanflight is free software: you can redistribute it and/or modify
 * it under the terms of the GNU General Public License as published by
 * the Free Software Foundation, either version 3 of the License, or
 * (at your option) any later version.
 *
 * Cleanflight is distributed in the hope that it will be useful,
 * but WITHOUT ANY WARRANTY; without even the implied warranty of
 * MERCHANTABILITY or FITNESS FOR A PARTICULAR PURPOSE.  See the
 * GNU General Public License for more details.
 *
 * You should have received a copy of the GNU General Public License
 * along with Cleanflight.  If not, see <http://www.gnu.org/licenses/>.
 */

#pragma once

#define PID_LUX_FLOAT_MAX_I 250.0f
#define PID_LUX_FLOAT_MAX_D 300.0f
#define PID_LUX_FLOAT_MAX_PID 1000

#define GYRO_I_MAX 256                      // Gyro I limiter
#define YAW_P_LIMIT_MIN 100                 // Maximum value for yaw P limiter
#define YAW_P_LIMIT_MAX 500                 // Maximum value for yaw P limiter

typedef enum {
    PIDROLL,
    PIDPITCH,
    PIDYAW,
    PIDALT,
    PIDPOS,
    PIDPOSR,
    PIDNAVR,
    PIDLEVEL,
    PIDMAG,
    PIDVEL,
    PID_ITEM_COUNT
} pidIndex_e;

typedef enum {
	PID_CONTROLLER_MW23 = 0,
    PID_CONTROLLER_MWREWRITE,
    PID_CONTROLLER_LUX_FLOAT,
    PID_COUNT
} pidControllerType_e;

typedef enum {
	DELTA_FROM_ERROR = 0,
	DELTA_FROM_MEASUREMENT
} pidDeltaType_e;

#define IS_PID_CONTROLLER_FP_BASED(pidController) (pidController == PID_CONTROLLER_LUX_FLOAT)

typedef struct pidProfile_s {
    uint8_t pidController;                  // 1 = rewrite from http://www.multiwii.com/forum/viewtopic.php?f=8&t=3671, 2 = Luggi09s new baseflight pid

    uint8_t P8[PID_ITEM_COUNT];
    uint8_t I8[PID_ITEM_COUNT];
    uint8_t D8[PID_ITEM_COUNT];

    float P_f[3];                           // float p i and d factors for lux float pid controller
    float I_f[3];
    float D_f[3];
    float A_level;
    float H_level;
    uint8_t H_sensitivity;

    uint16_t yaw_p_limit;                   // set P term limit (fixed value was 300)
<<<<<<< HEAD
    uint8_t dterm_cut_hz;                   // (default 17Hz, Range 1-50Hz) Used for PT1 element in PID1, PID2 and PID5
    uint8_t yaw_pterm_cut_hz;               // Used for filering Pterm noise on noisy frames
    uint8_t gyro_soft_lpf;
    uint8_t deltaMethod;                    // Alternative delta calculation. Delta from gyro might give smoother results
=======
    float dterm_cut_hz;                     // dterm filtering
>>>>>>> 5640d54c

#ifdef GTUNE
    uint8_t  gtune_lolimP[3];               // [0..200] Lower limit of P during G tune
    uint8_t  gtune_hilimP[3];               // [0..200] Higher limit of P during G tune. 0 Disables tuning for that axis.
    uint8_t  gtune_pwr;                     // [0..10] Strength of adjustment
    uint16_t gtune_settle_time;             // [200..1000] Settle time in ms
    uint8_t  gtune_average_cycles;          // [8..128] Number of looptime cycles used for gyro average calculation
#endif
} pidProfile_t;

extern int16_t axisPID[XYZ_AXIS_COUNT];
extern int32_t axisPID_P[3], axisPID_I[3], axisPID_D[3];

void pidSetController(pidControllerType_e type);
void pidResetErrorAngle(void);
void pidResetErrorGyro(void);
<|MERGE_RESOLUTION|>--- conflicted
+++ resolved
@@ -68,14 +68,8 @@
     uint8_t H_sensitivity;
 
     uint16_t yaw_p_limit;                   // set P term limit (fixed value was 300)
-<<<<<<< HEAD
-    uint8_t dterm_cut_hz;                   // (default 17Hz, Range 1-50Hz) Used for PT1 element in PID1, PID2 and PID5
-    uint8_t yaw_pterm_cut_hz;               // Used for filering Pterm noise on noisy frames
-    uint8_t gyro_soft_lpf;
+    float dterm_cut_hz;                     // dterm filtering
     uint8_t deltaMethod;                    // Alternative delta calculation. Delta from gyro might give smoother results
-=======
-    float dterm_cut_hz;                     // dterm filtering
->>>>>>> 5640d54c
 
 #ifdef GTUNE
     uint8_t  gtune_lolimP[3];               // [0..200] Lower limit of P during G tune
