--- conflicted
+++ resolved
@@ -948,7 +948,6 @@
 #endif // USE_GYRO_OVERFLOW_CHECK
 }
 
-<<<<<<< HEAD
 static void checkForYawSpin(gyroSensor_t *gyroSensor, timeUs_t currentTimeUs)
 {
 #ifdef USE_YAW_SPIN_CHECK
@@ -981,8 +980,6 @@
 #endif // USE_YAW_SPIN_CHECK
 }
 
-=======
->>>>>>> 0306accf
 static FAST_CODE NOINLINE void gyroUpdateSensor(gyroSensor_t *gyroSensor, timeUs_t currentTimeUs)
 {
     if (!gyroSensor->gyroDev.readFn(&gyroSensor->gyroDev)) {
