/*
 * This file is part of Cleanflight.
 *
 * Cleanflight is free software: you can redistribute it and/or modify
 * it under the terms of the GNU General Public License as published by
 * the Free Software Foundation, either version 3 of the License, or
 * (at your option) any later version.
 *
 * Cleanflight is distributed in the hope that it will be useful,
 * but WITHOUT ANY WARRANTY; without even the implied warranty of
 * MERCHANTABILITY or FITNESS FOR A PARTICULAR PURPOSE.  See the
 * GNU General Public License for more details.
 *
 * You should have received a copy of the GNU General Public License
 * along with Cleanflight.  If not, see <http://www.gnu.org/licenses/>.
 */

#pragma once

#include <stdint.h>

typedef enum FlightLogFieldCondition {
    FLIGHT_LOG_FIELD_CONDITION_ALWAYS = 0,
    FLIGHT_LOG_FIELD_CONDITION_AT_LEAST_MOTORS_1,
    FLIGHT_LOG_FIELD_CONDITION_AT_LEAST_MOTORS_2,
    FLIGHT_LOG_FIELD_CONDITION_AT_LEAST_MOTORS_3,
    FLIGHT_LOG_FIELD_CONDITION_AT_LEAST_MOTORS_4,
    FLIGHT_LOG_FIELD_CONDITION_AT_LEAST_MOTORS_5,
    FLIGHT_LOG_FIELD_CONDITION_AT_LEAST_MOTORS_6,
    FLIGHT_LOG_FIELD_CONDITION_AT_LEAST_MOTORS_7,
    FLIGHT_LOG_FIELD_CONDITION_AT_LEAST_MOTORS_8,
    FLIGHT_LOG_FIELD_CONDITION_TRICOPTER,

    FLIGHT_LOG_FIELD_CONDITION_MAG,
    FLIGHT_LOG_FIELD_CONDITION_BARO,
    FLIGHT_LOG_FIELD_CONDITION_VBAT,
    FLIGHT_LOG_FIELD_CONDITION_AMPERAGE_ADC,
    FLIGHT_LOG_FIELD_CONDITION_SONAR,
    FLIGHT_LOG_FIELD_CONDITION_RSSI,

    FLIGHT_LOG_FIELD_CONDITION_NONZERO_PID_D_0,
    FLIGHT_LOG_FIELD_CONDITION_NONZERO_PID_D_1,
    FLIGHT_LOG_FIELD_CONDITION_NONZERO_PID_D_2,

    FLIGHT_LOG_FIELD_CONDITION_NOT_LOGGING_EVERY_FRAME,

    FLIGHT_LOG_FIELD_CONDITION_NEVER,

    FLIGHT_LOG_FIELD_CONDITION_FIRST = FLIGHT_LOG_FIELD_CONDITION_ALWAYS,
    FLIGHT_LOG_FIELD_CONDITION_LAST = FLIGHT_LOG_FIELD_CONDITION_NEVER
} FlightLogFieldCondition;

typedef enum FlightLogFieldPredictor {
    //No prediction:
    FLIGHT_LOG_FIELD_PREDICTOR_0              = 0,

    //Predict that the field is the same as last frame:
    FLIGHT_LOG_FIELD_PREDICTOR_PREVIOUS       = 1,

    //Predict that the slope between this field and the previous item is the same as that between the past two history items:
    FLIGHT_LOG_FIELD_PREDICTOR_STRAIGHT_LINE  = 2,

    //Predict that this field is the same as the average of the last two history items:
    FLIGHT_LOG_FIELD_PREDICTOR_AVERAGE_2      = 3,

    //Predict that this field is minthrottle
    FLIGHT_LOG_FIELD_PREDICTOR_MINTHROTTLE    = 4,

    //Predict that this field is the same as motor 0
    FLIGHT_LOG_FIELD_PREDICTOR_MOTOR_0        = 5,

    //This field always increments
    FLIGHT_LOG_FIELD_PREDICTOR_INC            = 6,

    //Predict this GPS co-ordinate is the GPS home co-ordinate (or no prediction if that coordinate is not set)
    FLIGHT_LOG_FIELD_PREDICTOR_HOME_COORD     = 7,

    //Predict 1500
    FLIGHT_LOG_FIELD_PREDICTOR_1500           = 8,

    //Predict vbatref, the reference ADC level stored in the header
    FLIGHT_LOG_FIELD_PREDICTOR_VBATREF        = 9,

    //Predict the last time value written in the main stream
    FLIGHT_LOG_FIELD_PREDICTOR_LAST_MAIN_FRAME_TIME = 10

} FlightLogFieldPredictor;

typedef enum FlightLogFieldEncoding {
    FLIGHT_LOG_FIELD_ENCODING_SIGNED_VB       = 0, // Signed variable-byte
    FLIGHT_LOG_FIELD_ENCODING_UNSIGNED_VB     = 1, // Unsigned variable-byte
    FLIGHT_LOG_FIELD_ENCODING_NEG_14BIT       = 3, // Unsigned variable-byte but we negate the value before storing, value is 14 bits
    FLIGHT_LOG_FIELD_ENCODING_TAG8_8SVB       = 6,
    FLIGHT_LOG_FIELD_ENCODING_TAG2_3S32       = 7,
    FLIGHT_LOG_FIELD_ENCODING_TAG8_4S16       = 8,
    FLIGHT_LOG_FIELD_ENCODING_NULL            = 9 // Nothing is written to the file, take value to be zero
} FlightLogFieldEncoding;

typedef enum FlightLogFieldSign {
    FLIGHT_LOG_FIELD_UNSIGNED = 0,
    FLIGHT_LOG_FIELD_SIGNED   = 1
} FlightLogFieldSign;

typedef enum FlightLogEvent {
    FLIGHT_LOG_EVENT_SYNC_BEEP = 0,
    FLIGHT_LOG_EVENT_INFLIGHT_ADJUSTMENT = 13,
    FLIGHT_LOG_EVENT_LOGGING_RESUME = 14,
    FLIGHT_LOG_EVENT_GTUNE_RESULT = 20,
    FLIGHT_LOG_EVENT_LOG_END = 255
} FlightLogEvent;

typedef struct flightLogEvent_syncBeep_t {
    uint32_t time;
} flightLogEvent_syncBeep_t;

typedef struct flightLogEvent_inflightAdjustment_t {
    uint8_t adjustmentFunction;
    bool floatFlag;
    int32_t newValue;
    float newFloatValue;
} flightLogEvent_inflightAdjustment_t;

typedef struct flightLogEvent_loggingResume_t {
    uint32_t logIteration;
    uint32_t currentTime;
} flightLogEvent_loggingResume_t;

<<<<<<< HEAD
#define FLIGHT_LOG_EVENT_INFLIGHT_ADJUSTMENT_FUNCTION_FLOAT_VALUE_FLAG 128
=======
typedef struct flightLogEvent_gtuneCycleResult_t {
    uint8_t gtuneAxis;
    int32_t gtuneGyroAVG;
    int16_t gtuneNewP;
} flightLogEvent_gtuneCycleResult_t;
>>>>>>> f15cedd0

typedef union flightLogEventData_t
{
    flightLogEvent_syncBeep_t syncBeep;
    flightLogEvent_inflightAdjustment_t inflightAdjustment;
    flightLogEvent_loggingResume_t loggingResume;
    flightLogEvent_gtuneCycleResult_t gtuneCycleResult;
} flightLogEventData_t;

typedef struct flightLogEvent_t
{
    FlightLogEvent event;
    flightLogEventData_t data;
} flightLogEvent_t;<|MERGE_RESOLUTION|>--- conflicted
+++ resolved
@@ -125,15 +125,13 @@
     uint32_t currentTime;
 } flightLogEvent_loggingResume_t;
 
-<<<<<<< HEAD
 #define FLIGHT_LOG_EVENT_INFLIGHT_ADJUSTMENT_FUNCTION_FLOAT_VALUE_FLAG 128
-=======
+
 typedef struct flightLogEvent_gtuneCycleResult_t {
     uint8_t gtuneAxis;
     int32_t gtuneGyroAVG;
     int16_t gtuneNewP;
 } flightLogEvent_gtuneCycleResult_t;
->>>>>>> f15cedd0
 
 typedef union flightLogEventData_t
 {
