--- conflicted
+++ resolved
@@ -33,13 +33,10 @@
     FUNCTION_TELEMETRY_SMARTPORT = (1 << 5), // 32
     FUNCTION_RX_SERIAL           = (1 << 6), // 64
     FUNCTION_BLACKBOX            = (1 << 7), // 128
-<<<<<<< HEAD
     FUNCTION_TELEMETRY_MAVLINK   = (1 << 8), // 256
     FUNCTION_MSP_CLIENT          = (1 << 9), // 512
-    FUNCTION_TELEMETRY_IBUS      = (1 << 10) // 1024
-=======
-    FUNCTION_PASSTHROUGH         = (1 << 8), // 256
->>>>>>> 70a6fb95
+    FUNCTION_TELEMETRY_IBUS      = (1 << 10), // 1024
+    FUNCTION_PASSTHROUGH         = (1 << 11), // 2048
 } serialPortFunction_e;
 
 typedef enum {
@@ -103,11 +100,10 @@
     serialPortConfig_t portConfigs[SERIAL_PORT_COUNT];
 } serialConfig_t;
 
-<<<<<<< HEAD
 PG_DECLARE(serialConfig_t, serialConfig);
-=======
+
 typedef void serialConsumer(uint8_t);
->>>>>>> 70a6fb95
+
 
 //
 // configuration
@@ -120,16 +116,11 @@
 bool doesConfigurationUsePort(serialPortIdentifier_e portIdentifier);
 serialPortConfig_t *findSerialPortConfig(uint16_t mask);
 serialPortConfig_t *findNextSerialPortConfig(uint16_t mask);
+serialPortUsage_t *findSerialPortUsageByIdentifier(serialPortIdentifier_e identifier);
 
 portSharing_e determinePortSharing(serialPortConfig_t *portConfig, serialPortFunction_e function);
 bool isSerialPortShared(serialPortConfig_t *portConfig, uint16_t functionMask, serialPortFunction_e sharedWithFunction);
-<<<<<<< HEAD
 bool isSerialPortOpen(serialPortConfig_t *portConfig);
-
-=======
-
-serialPortUsage_t *findSerialPortUsageByIdentifier(serialPortIdentifier_e identifier);
->>>>>>> 70a6fb95
 
 //
 // runtime
