--- conflicted
+++ resolved
@@ -69,11 +69,6 @@
 #include "fc/rc_controls.h"
 #include "fc/runtime_config.h"
 
-<<<<<<< HEAD
-#include "flight/pid.h"
-#include "flight/imu.h"
-=======
->>>>>>> 2603f39f
 #include "flight/altitude.h"
 #include "flight/pid.h"
 #include "flight/imu.h"
@@ -322,7 +317,6 @@
 #if defined(VTX_COMMON)
         case OSD_VTX_CHANNEL:
         {
-<<<<<<< HEAD
             uint8_t band=0, channel=0;
             vtxCommonGetBandAndChannel(&band,&channel);
 
@@ -332,16 +326,6 @@
             const char vtxBandLetter = vtx58BandLetter[band];
             const char *vtxChannelName = vtx58ChannelNames[channel];
             sprintf(buff, "%c:%s:%d", vtxBandLetter, vtxChannelName, power);
-=======
-            // FIXME cleanup this when the VTX API is aligned for software vs hardware support of the RTC6705 - See SPRACINGF3NEO/SINGULARITY/SIRINFPV targets.
-#if defined(VTX)
-            const char vtxBandLetter = vtx58BandLetter[vtxConfig()->vtx_band + 1];
-            const char *vtxChannelName = vtx58ChannelNames[vtxConfig()->vtx_channel + 1];
-            tfp_sprintf(buff, "%c:%s", vtxBandLetter, vtxChannelName);
-#elif defined(USE_RTC6705)
-            tfp_sprintf(buff, "CH:%d", current_vtx_channel % CHANNELS_PER_BAND + 1);
-#endif
->>>>>>> 2603f39f
             break;
         }
 #endif
