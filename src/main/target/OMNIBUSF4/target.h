--- conflicted
+++ resolved
@@ -179,11 +179,6 @@
 
 #define USE_ESC_SENSOR
 #define DEFAULT_RX_FEATURE      FEATURE_RX_SERIAL
-<<<<<<< HEAD
-#define DEFAULT_FEATURES        (FEATURE_BLACKBOX | FEATURE_OSD)
-
-=======
->>>>>>> 9204adc5
 #define AVOID_UART1_FOR_PWM_PPM
 #if defined(CL_RACINGF4)
 #define DEFAULT_FEATURES         (FEATURE_BLACKBOX | FEATURE_TELEMETRY | FEATURE_OSD )
