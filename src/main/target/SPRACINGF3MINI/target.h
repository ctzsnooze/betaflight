/*
 * This file is part of Cleanflight.
 *
 * Cleanflight is free software: you can redistribute it and/or modify
 * it under the terms of the GNU General Public License as published by
 * the Free Software Foundation, either version 3 of the License, or
 * (at your option) any later version.
 *
 * Cleanflight is distributed in the hope that it will be useful,
 * but WITHOUT ANY WARRANTY; without even the implied warranty of
 * MERCHANTABILITY or FITNESS FOR A PARTICULAR PURPOSE.  See the
 * GNU General Public License for more details.
 *
 * You should have received a copy of the GNU General Public License
 * along with Cleanflight.  If not, see <http://www.gnu.org/licenses/>.
 */

#pragma once

#ifdef TINYBEEF3
#define TARGET_BOARD_IDENTIFIER "TBF3"

#define CONFIG_FASTLOOP_PREFERRED_ACC ACC_DEFAULT

#define LED0                    PB8
#else
#define TARGET_BOARD_IDENTIFIER "SRFM"

#define CONFIG_FASTLOOP_PREFERRED_ACC ACC_NONE

#define LED0                    PB3
#endif

#define BEEPER                  PC15
#define BEEPER_INVERTED

#define USE_EXTI
#define MPU_INT_EXTI            PC13
#define USE_MPU_DATA_READY_SIGNAL
#define ENSURE_MPU_DATA_READY_IS_LOW

#define GYRO
#define ACC

#ifdef TINYBEEF3
#define EXTI15_10_CALLBACK_HANDLER_COUNT 1 // MPU_INT

#define USE_GYRO_SPI_MPU6500
#define GYRO_MPU6500_ALIGN      CW270_DEG

#define USE_ACC_SPI_MPU6500
#define ACC_MPU6500_ALIGN       CW270_DEG
#else
#define EXTI15_10_CALLBACK_HANDLER_COUNT 2 // MPU_INT, SDCardDetect

#define USE_MAG_DATA_READY_SIGNAL
#define ENSURE_MAG_DATA_READY_IS_HIGH

#define USE_GYRO_MPU6500
#define GYRO_MPU6500_ALIGN      CW180_DEG

#define USE_ACC_MPU6500
#define ACC_MPU6500_ALIGN       CW180_DEG

#define BARO
#define USE_BARO_BMP280

#define MAG
#define USE_MPU9250_MAG // Enables bypass configuration
#define USE_MAG_AK8975
#define USE_MAG_HMC5883 // External
#define MAG_AK8975_ALIGN        CW90_DEG_FLIP
#endif

//#define SONAR
//#define SONAR_ECHO_PIN          PB1
//#define SONAR_TRIGGER_PIN       PB0

#define BRUSHED_ESC_AUTODETECT

#define USB_IO

#define USE_VCP
#define USE_UART1
#define USE_UART2
#define USE_UART3
<<<<<<< HEAD

#ifdef TINYBEEF3
#define SERIAL_PORT_COUNT       4
#else
#define USE_SOFTSERIAL1
#define USE_SOFTSERIAL2
#define SERIAL_PORT_COUNT       6
#endif
=======
>>>>>>> 79b4badf

#define USE_ESCSERIAL
#define ESCSERIAL_TIMER_TX_HARDWARE 0 // PWM 1

#define USE_SERIAL_4WAY_BLHELI_INTERFACE

#define UART1_TX_PIN            PA9
#define UART1_RX_PIN            PA10

#define UART2_TX_PIN            PA14 // PA14 / SWCLK
#define UART2_RX_PIN            PA15

#define UART3_TX_PIN            PB10 // PB10 (AF7)
#define UART3_RX_PIN            PB11 // PB11 (AF7)

<<<<<<< HEAD
#ifndef TINYBEEF3
#define SOFTSERIAL1_RX_PIN      PA0 // PA0 / PAD3
#define SOFTSERIAL1_TX_PIN      PA1 // PA1 / PAD4
#endif

=======
#define SPEKTRUM_BIND
// USART3,
#define BIND_PIN                PB11

#ifdef TINYBEEF3
#define SERIAL_PORT_COUNT       4
#else
#define USB_CABLE_DETECTION
#define USB_DETECT_PIN          PB5

#define USE_SOFTSERIAL1
#define SOFTSERIAL_1_TIMER TIM2
#define SOFTSERIAL_1_TIMER_RX_HARDWARE 9 // PA0 / PAD3
#define SOFTSERIAL_1_TIMER_TX_HARDWARE 10 // PA1 / PAD4
>>>>>>> 79b4badf
#define SONAR_SOFTSERIAL1_EXCLUSIVE

#define SERIAL_PORT_COUNT       5
#endif

#define USE_SPI

#ifdef TINYBEEF3
#define USE_SPI_DEVICE_1 // PB9,3,4,5 on AF5 SPI1 (MPU)

#define SPI1_NSS_PIN            PB9
#define SPI1_SCK_PIN            PB3
#define SPI1_MISO_PIN           PB4
#define SPI1_MOSI_PIN           PB5

#define MPU6500_CS_PIN                   SPI1_NSS_PIN
#define MPU6500_SPI_INSTANCE             SPI1
#else
#define USE_I2C
#define I2C_DEVICE              (I2CDEV_1) // PB6/SCL, PB7/SDA

#define USE_SPI_DEVICE_2 // PB12,13,14,15 on AF5

#define SPI2_NSS_PIN            PB12
#define SPI2_SCK_PIN            PB13
#define SPI2_MISO_PIN           PB14
#define SPI2_MOSI_PIN           PB15

#define USE_SDCARD
#define USE_SDCARD_SPI2

#define SDCARD_DETECT_INVERTED

#define SDCARD_DETECT_PIN                   PC14
#define SDCARD_SPI_INSTANCE                 SPI2
#define SDCARD_SPI_CS_PIN                   SPI2_NSS_PIN

// SPI2 is on the APB1 bus whose clock runs at 36MHz. Divide to under 400kHz for init:
#define SDCARD_SPI_INITIALIZATION_CLOCK_DIVIDER 128
// Divide to under 25MHz for normal operation:
#define SDCARD_SPI_FULL_SPEED_CLOCK_DIVIDER     2

// Note, this is the same DMA channel as UART1_RX. Luckily we don't use DMA for USART Rx.
#define SDCARD_DMA_CHANNEL_TX               DMA1_Channel5
#define SDCARD_DMA_CHANNEL_TX_COMPLETE_FLAG DMA1_FLAG_TC5

// Performance logging for SD card operations:
// #define AFATFS_USE_INTROSPECTIVE_LOGGING

#define ENABLE_BLACKBOX_LOGGING_ON_SDCARD_BY_DEFAULT
#endif

#define BOARD_HAS_VOLTAGE_DIVIDER
#define USE_ADC
#define ADC_INSTANCE                ADC2
#define VBAT_ADC_PIN                PA4
#define CURRENT_METER_ADC_PIN       PA5
#define RSSI_ADC_PIN                PB2

#define LED_STRIP

#define TRANSPONDER

#define REDUCE_TRANSPONDER_CURRENT_DRAW_WHEN_USB_CABLE_PRESENT

#define DEFAULT_RX_FEATURE      FEATURE_RX_PPM

#ifndef TINYBEEF3
#define DEFAULT_FEATURES        FEATURE_BLACKBOX

#define BUTTONS
#define BUTTON_A_PIN            PB1
#define BUTTON_B_PIN            PB0

#define HARDWARE_BIND_PLUG
#define BINDPLUG_PIN            PB0
#endif

#define TARGET_IO_PORTA         0xffff
#define TARGET_IO_PORTB         0xffff
#define TARGET_IO_PORTC         (BIT(13)|BIT(14)|BIT(15))
#define TARGET_IO_PORTF         (BIT(0)|BIT(1)|BIT(4))

#define USABLE_TIMER_CHANNEL_COUNT 12 // 8 Outputs; PPM; LED Strip; 2 additional PWM pins also on UART3 RX/TX pins.
#ifdef TINYBEEF3
#define USED_TIMERS             (TIM_N(1) | TIM_N(2) | TIM_N(3) | TIM_N(8) | TIM_N(15))
#else
#define USED_TIMERS             (TIM_N(1) | TIM_N(2) | TIM_N(3) | TIM_N(4) | TIM_N(15) | TIM_N(16) |TIM_N(17))
#endif<|MERGE_RESOLUTION|>--- conflicted
+++ resolved
@@ -84,7 +84,6 @@
 #define USE_UART1
 #define USE_UART2
 #define USE_UART3
-<<<<<<< HEAD
 
 #ifdef TINYBEEF3
 #define SERIAL_PORT_COUNT       4
@@ -93,8 +92,6 @@
 #define USE_SOFTSERIAL2
 #define SERIAL_PORT_COUNT       6
 #endif
-=======
->>>>>>> 79b4badf
 
 #define USE_ESCSERIAL
 #define ESCSERIAL_TIMER_TX_HARDWARE 0 // PWM 1
@@ -110,28 +107,12 @@
 #define UART3_TX_PIN            PB10 // PB10 (AF7)
 #define UART3_RX_PIN            PB11 // PB11 (AF7)
 
-<<<<<<< HEAD
+
 #ifndef TINYBEEF3
 #define SOFTSERIAL1_RX_PIN      PA0 // PA0 / PAD3
 #define SOFTSERIAL1_TX_PIN      PA1 // PA1 / PAD4
 #endif
 
-=======
-#define SPEKTRUM_BIND
-// USART3,
-#define BIND_PIN                PB11
-
-#ifdef TINYBEEF3
-#define SERIAL_PORT_COUNT       4
-#else
-#define USB_CABLE_DETECTION
-#define USB_DETECT_PIN          PB5
-
-#define USE_SOFTSERIAL1
-#define SOFTSERIAL_1_TIMER TIM2
-#define SOFTSERIAL_1_TIMER_RX_HARDWARE 9 // PA0 / PAD3
-#define SOFTSERIAL_1_TIMER_TX_HARDWARE 10 // PA1 / PAD4
->>>>>>> 79b4badf
 #define SONAR_SOFTSERIAL1_EXCLUSIVE
 
 #define SERIAL_PORT_COUNT       5
