--- conflicted
+++ resolved
@@ -145,15 +145,10 @@
 #define MPU6500_CS_PIN                   SPI1_NSS_PIN
 #define MPU6500_SPI_INSTANCE             SPI1
 
-<<<<<<< HEAD
 #define CURRENT_METER_SCALE_DEFAULT 300
 
-#define BOARD_HAS_VOLTAGE_DIVIDER
-#define BOARD_HAS_CURRENT_SENSOR
-=======
 #define DEFAULT_VOLTAGE_METER_SOURCE VOLTAGE_METER_ADC
 #define DEFAULT_CURRENT_METER_SOURCE CURRENT_METER_ADC
->>>>>>> 6e4af36c
 
 #define USE_ADC
 #define ADC_INSTANCE            ADC1
