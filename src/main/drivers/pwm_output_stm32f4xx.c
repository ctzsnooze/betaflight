/*
 * This file is part of Betaflight.
 *
 * Betaflight is free software: you can redistribute it and/or modify
 * it under the terms of the GNU General Public License as published by
 * the Free Software Foundation, either version 3 of the License, or
 * (at your option) any later version.
 *
 * Betaflight is distributed in the hope that it will be useful,
 * but WITHOUT ANY WARRANTY; without even the implied warranty of
 * MERCHANTABILITY or FITNESS FOR A PARTICULAR PURPOSE. See the
 * GNU General Public License for more details.
 *
 * You should have received a copy of the GNU General Public License
 * along with Betaflight. If not, see <http://www.gnu.org/licenses/>.
 */
#include <stdbool.h>
#include <stdint.h>
#include <math.h>

#include "platform.h"

#include "io.h"
#include "timer.h"
#include "timer_stm32f4xx.h"
#include "pwm_output.h"
#include "nvic.h"
#include "dma.h"
#include "system.h"
#include "rcc.h"

#ifdef USE_DSHOT

#define MAX_DMA_TIMERS 8

#define MOTOR_DSHOT600_MHZ    12
#define MOTOR_DSHOT300_MHZ    6
#define MOTOR_DSHOT150_MHZ    3

#define MOTOR_BIT_0     7
#define MOTOR_BIT_1     14
#define MOTOR_BITLENGTH 19

static uint8_t dmaMotorTimerCount = 0;
static motorDmaTimer_t dmaMotorTimers[MAX_DMA_TIMERS];
static motorDmaOutput_t dmaMotors[MAX_SUPPORTED_MOTORS];

uint8_t getTimerIndex(TIM_TypeDef *timer)
{
    for (int i = 0; i < dmaMotorTimerCount; i++) {
        if (dmaMotorTimers[i].timer == timer) {
            return i;
        }
    }
    dmaMotorTimers[dmaMotorTimerCount++].timer = timer;
    return dmaMotorTimerCount-1;
}

void pwmWriteDigital(uint8_t index, uint16_t value)
{
    if (!pwmMotorsEnabled) {
        return;
    }

    motorDmaOutput_t * const motor = &dmaMotors[index];

    uint16_t packet = (value << 1) | 0;                            // Here goes telemetry bit (false for now)
    // compute checksum
    int csum = 0;
    int csum_data = packet;
    for (int i = 0; i < 3; i++) {
        csum ^=  csum_data;   // xor data by nibbles
        csum_data >>= 4;
    }
    csum &= 0xf;
    // append checksum
    packet = (packet << 4) | csum;
    // generate pulses for whole packet
    for (int i = 0; i < 16; i++) {
        motor->dmaBuffer[i] = (packet & 0x8000) ? MOTOR_BIT_1 : MOTOR_BIT_0;  // MSB first
        packet <<= 1;
    }

    DMA_SetCurrDataCounter(motor->timerHardware->dmaStream, MOTOR_DMA_BUFFER_SIZE);
    DMA_Cmd(motor->timerHardware->dmaStream, ENABLE);
}

void pwmCompleteDigitalMotorUpdate(uint8_t motorCount)
{
    UNUSED(motorCount);
<<<<<<< HEAD
    
=======

    if (!pwmMotorsEnabled) {
        return;
    }

>>>>>>> 071b14f9
    for (int i = 0; i < dmaMotorTimerCount; i++) {
        TIM_SetCounter(dmaMotorTimers[i].timer, 0);
        TIM_DMACmd(dmaMotorTimers[i].timer, dmaMotorTimers[i].timerDmaSources, ENABLE);
    }
}

static void motor_DMA_IRQHandler(dmaChannelDescriptor_t *descriptor)
{
    if (DMA_GET_FLAG_STATUS(descriptor, DMA_IT_TCIF)) {
        motorDmaOutput_t * const motor = &dmaMotors[descriptor->userParam];
        DMA_Cmd(descriptor->stream, DISABLE);
        TIM_DMACmd(motor->timerHardware->tim, motor->timerDmaSource, DISABLE);
        DMA_CLEAR_FLAG(descriptor, DMA_IT_TCIF);
    }
}

void pwmDigitalMotorHardwareConfig(const timerHardware_t *timerHardware, uint8_t motorIndex, motorPwmProtocolTypes_e pwmProtocolType)
{
    TIM_OCInitTypeDef TIM_OCInitStructure;
    DMA_InitTypeDef DMA_InitStructure;

    motorDmaOutput_t * const motor = &dmaMotors[motorIndex];
    motor->timerHardware = timerHardware;

    TIM_TypeDef *timer = timerHardware->tim;
    const IO_t motorIO = IOGetByTag(timerHardware->tag);

    const uint8_t timerIndex = getTimerIndex(timer);
    const bool configureTimer = (timerIndex == dmaMotorTimerCount-1);

    IOInit(motorIO, OWNER_MOTOR, 0);
    IOConfigGPIOAF(motorIO, IO_CONFIG(GPIO_Mode_AF, GPIO_Speed_50MHz, GPIO_OType_PP, GPIO_PuPd_UP), timerHardware->alternateFunction);

    if (configureTimer) {
        TIM_TimeBaseInitTypeDef TIM_TimeBaseStructure;
        TIM_TimeBaseStructInit(&TIM_TimeBaseStructure);

        RCC_ClockCmd(timerRCC(timer), ENABLE);
        TIM_Cmd(timer, DISABLE);
<<<<<<< HEAD
        
=======

>>>>>>> 071b14f9
        uint32_t hz;
        switch (pwmProtocolType) {
            case(PWM_TYPE_DSHOT600):
                hz = MOTOR_DSHOT600_MHZ * 1000000;
                break;
            case(PWM_TYPE_DSHOT300):
                hz = MOTOR_DSHOT300_MHZ * 1000000;
                break;
            default:
            case(PWM_TYPE_DSHOT150):
                hz = MOTOR_DSHOT150_MHZ * 1000000;
        }

        TIM_TimeBaseStructure.TIM_Prescaler = (SystemCoreClock / timerClockDivisor(timer) / hz) - 1;
        TIM_TimeBaseStructure.TIM_Period = MOTOR_BITLENGTH;
        TIM_TimeBaseStructure.TIM_ClockDivision = TIM_CKD_DIV1;
        TIM_TimeBaseStructure.TIM_RepetitionCounter = 0;
        TIM_TimeBaseStructure.TIM_CounterMode = TIM_CounterMode_Up;
        TIM_TimeBaseInit(timer, &TIM_TimeBaseStructure);
    }

    TIM_OCStructInit(&TIM_OCInitStructure);
    TIM_OCInitStructure.TIM_OCMode = TIM_OCMode_PWM1;
    if (timerHardware->output & TIMER_OUTPUT_N_CHANNEL) {
        TIM_OCInitStructure.TIM_OutputNState = TIM_OutputNState_Enable;
        TIM_OCInitStructure.TIM_OCNIdleState = TIM_OCNIdleState_Reset;
        TIM_OCInitStructure.TIM_OCNPolarity = (timerHardware->output & TIMER_OUTPUT_INVERTED) ? TIM_OCNPolarity_High : TIM_OCNPolarity_Low;
    } else {
        TIM_OCInitStructure.TIM_OutputState = TIM_OutputState_Enable;
        TIM_OCInitStructure.TIM_OCIdleState = TIM_OCIdleState_Set;
        TIM_OCInitStructure.TIM_OCPolarity =  (timerHardware->output & TIMER_OUTPUT_INVERTED) ? TIM_OCPolarity_Low : TIM_OCPolarity_High;
    }
    TIM_OCInitStructure.TIM_Pulse = 0;

    timerOCInit(timer, timerHardware->channel, &TIM_OCInitStructure);
    timerOCPreloadConfig(timer, timerHardware->channel, TIM_OCPreload_Enable);
    motor->timerDmaSource = timerDmaSource(timerHardware->channel);
    dmaMotorTimers[timerIndex].timerDmaSources |= motor->timerDmaSource;

    TIM_CCxCmd(timer, motor->timerHardware->channel, TIM_CCx_Enable);

    if (configureTimer) {
        TIM_CtrlPWMOutputs(timer, ENABLE);
        TIM_ARRPreloadConfig(timer, ENABLE);
        TIM_Cmd(timer, ENABLE);
    }

    DMA_Stream_TypeDef *stream = timerHardware->dmaStream;

    if (stream == NULL) {
        /* trying to use a non valid stream */
        return;
    }

    dmaInit(timerHardware->dmaIrqHandler, OWNER_MOTOR, RESOURCE_INDEX(motorIndex));
    dmaSetHandler(timerHardware->dmaIrqHandler, motor_DMA_IRQHandler, NVIC_BUILD_PRIORITY(1, 2), motorIndex);

    DMA_Cmd(stream, DISABLE);
    DMA_DeInit(stream);

    DMA_StructInit(&DMA_InitStructure);
    DMA_InitStructure.DMA_Channel = timerHardware->dmaChannel;
    DMA_InitStructure.DMA_PeripheralBaseAddr = (uint32_t)timerChCCR(timerHardware);
    DMA_InitStructure.DMA_Memory0BaseAddr = (uint32_t)motor->dmaBuffer;
    DMA_InitStructure.DMA_DIR = DMA_DIR_MemoryToPeripheral;
    DMA_InitStructure.DMA_BufferSize = MOTOR_DMA_BUFFER_SIZE;
    DMA_InitStructure.DMA_PeripheralInc = DMA_PeripheralInc_Disable;
    DMA_InitStructure.DMA_MemoryInc = DMA_MemoryInc_Enable;
    DMA_InitStructure.DMA_PeripheralDataSize = DMA_PeripheralDataSize_Word;
    DMA_InitStructure.DMA_MemoryDataSize = DMA_MemoryDataSize_Word;
    DMA_InitStructure.DMA_Mode = DMA_Mode_Normal;
    DMA_InitStructure.DMA_Priority = DMA_Priority_VeryHigh;
    DMA_InitStructure.DMA_FIFOMode = DMA_FIFOMode_Enable;
    DMA_InitStructure.DMA_FIFOThreshold = DMA_FIFOThreshold_1QuarterFull;
    DMA_InitStructure.DMA_MemoryBurst = DMA_MemoryBurst_Single;
    DMA_InitStructure.DMA_PeripheralBurst = DMA_PeripheralBurst_Single;

    DMA_Init(stream, &DMA_InitStructure);

    DMA_ITConfig(stream, DMA_IT_TC, ENABLE);
    DMA_ClearITPendingBit(stream, dmaFlag_IT_TCIF(timerHardware->dmaStream));
}

#endif<|MERGE_RESOLUTION|>--- conflicted
+++ resolved
@@ -88,15 +88,11 @@
 void pwmCompleteDigitalMotorUpdate(uint8_t motorCount)
 {
     UNUSED(motorCount);
-<<<<<<< HEAD
-    
-=======
 
     if (!pwmMotorsEnabled) {
         return;
     }
 
->>>>>>> 071b14f9
     for (int i = 0; i < dmaMotorTimerCount; i++) {
         TIM_SetCounter(dmaMotorTimers[i].timer, 0);
         TIM_DMACmd(dmaMotorTimers[i].timer, dmaMotorTimers[i].timerDmaSources, ENABLE);
@@ -136,11 +132,7 @@
 
         RCC_ClockCmd(timerRCC(timer), ENABLE);
         TIM_Cmd(timer, DISABLE);
-<<<<<<< HEAD
-        
-=======
-
->>>>>>> 071b14f9
+
         uint32_t hz;
         switch (pwmProtocolType) {
             case(PWM_TYPE_DSHOT600):
